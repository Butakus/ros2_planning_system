# Unknown type
uint8 UNKNOWN = 0

# Node types
uint8 AND = 1
uint8 OR = 2
uint8 NOT = 3
uint8 ACTION = 4
uint8 PREDICATE = 5
uint8 FUNCTION = 6
uint8 EXPRESSION = 7
uint8 FUNCTION_MODIFIER = 8
uint8 NUMBER = 9
<<<<<<< HEAD
uint8 CONSTANT = 10
uint8 PARAMETER = 11

# Expression types
uint8 COMP_EQ = 12
uint8 COMP_GE = 13
uint8 COMP_GT = 14
uint8 COMP_LE = 15
uint8 COMP_LT = 16
uint8 ARITH_MULT = 17
uint8 ARITH_DIV = 18
uint8 ARITH_ADD = 19
uint8 ARITH_SUB = 20

# Function modifier types
uint8 ASSIGN = 21
uint8 INCREASE = 22
uint8 DECREASE = 23
uint8 SCALE_UP = 24
uint8 SCALE_DOWN = 25
=======
uint8 EXISTS = 10

# Expression types
uint8 COMP_EQ = 11
uint8 COMP_GE = 12
uint8 COMP_GT = 13
uint8 COMP_LE = 14
uint8 COMP_LT = 15
uint8 ARITH_MULT = 16
uint8 ARITH_DIV = 17
uint8 ARITH_ADD = 18
uint8 ARITH_SUB = 19

# Function modifier types
uint8 ASSIGN = 20
uint8 INCREASE = 21
uint8 DECREASE = 22
uint8 SCALE_UP = 23
uint8 SCALE_DOWN = 24
>>>>>>> b9b14c98

uint8 node_type
uint8 expression_type
uint8 modifier_type

uint32 node_id
uint32[] children

string name
plansys2_msgs/Param[] parameters
float64 value
bool negate<|MERGE_RESOLUTION|>--- conflicted
+++ resolved
@@ -11,48 +11,27 @@
 uint8 EXPRESSION = 7
 uint8 FUNCTION_MODIFIER = 8
 uint8 NUMBER = 9
-<<<<<<< HEAD
 uint8 CONSTANT = 10
 uint8 PARAMETER = 11
+uint8 EXISTS = 12
 
 # Expression types
-uint8 COMP_EQ = 12
-uint8 COMP_GE = 13
-uint8 COMP_GT = 14
-uint8 COMP_LE = 15
-uint8 COMP_LT = 16
-uint8 ARITH_MULT = 17
-uint8 ARITH_DIV = 18
-uint8 ARITH_ADD = 19
-uint8 ARITH_SUB = 20
+uint8 COMP_EQ = 13
+uint8 COMP_GE = 14
+uint8 COMP_GT = 15
+uint8 COMP_LE = 16
+uint8 COMP_LT = 17
+uint8 ARITH_MULT = 18
+uint8 ARITH_DIV = 19
+uint8 ARITH_ADD = 20
+uint8 ARITH_SUB = 21
 
 # Function modifier types
-uint8 ASSIGN = 21
-uint8 INCREASE = 22
-uint8 DECREASE = 23
-uint8 SCALE_UP = 24
-uint8 SCALE_DOWN = 25
-=======
-uint8 EXISTS = 10
-
-# Expression types
-uint8 COMP_EQ = 11
-uint8 COMP_GE = 12
-uint8 COMP_GT = 13
-uint8 COMP_LE = 14
-uint8 COMP_LT = 15
-uint8 ARITH_MULT = 16
-uint8 ARITH_DIV = 17
-uint8 ARITH_ADD = 18
-uint8 ARITH_SUB = 19
-
-# Function modifier types
-uint8 ASSIGN = 20
-uint8 INCREASE = 21
-uint8 DECREASE = 22
-uint8 SCALE_UP = 23
-uint8 SCALE_DOWN = 24
->>>>>>> b9b14c98
+uint8 ASSIGN = 22
+uint8 INCREASE = 23
+uint8 DECREASE = 24
+uint8 SCALE_UP = 25
+uint8 SCALE_DOWN = 26
 
 uint8 node_type
 uint8 expression_type
