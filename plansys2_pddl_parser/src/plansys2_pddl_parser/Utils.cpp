// Copyright 2019 Intelligent Robotics Lab
//
// Licensed under the Apache License, Version 2.0 (the "License");
// you may not use this file except in compliance with the License.
// You may obtain a copy of the License at
//
//     http://www.apache.org/licenses/LICENSE-2.0
//
// Unless required by applicable law or agreed to in writing, software
// distributed under the License is distributed on an "AS IS" BASIS,
// WITHOUT WARRANTIES OR CONDITIONS OF ANY KIND, either express or implied.
// See the License for the specific language governing permissions and
// limitations under the License.

#include <regex>
#include <limits>
#include <iostream>
#include <functional>
#include "plansys2_pddl_parser/Utils.h"

namespace parser
{
namespace pddl
{

static void printN(std::ostream & s, uint8_t node_type) {
  switch(node_type) {
    case plansys2_msgs::msg::Node::UNKNOWN:
      s << "NODE TYPE UNKNOWN" << std::endl;
      break;
    case plansys2_msgs::msg::Node::AND:
      s << "NODE TYPE AND" << std::endl;
      break;
    case plansys2_msgs::msg::Node::OR:
      s << "NODE TYPE OR" << std::endl;
      break;
    case plansys2_msgs::msg::Node::NOT:
      s << "NODE TYPE NOT" << std::endl;
      break;
    case plansys2_msgs::msg::Node::PREDICATE:
      s << "NODE TYPE PRED" << std::endl;
      break;
    case plansys2_msgs::msg::Node::FUNCTION:
      s << "NODE TYPE FUNC" << std::endl;
      break;
    case plansys2_msgs::msg::Node::EXPRESSION:
      s << "NODE TYPE EXPR" << std::endl;
      break;
    case plansys2_msgs::msg::Node::NUMBER:
      s << "NODE TYPE NUM" << std::endl;
      break;
    case plansys2_msgs::msg::Node::EXISTS:
      s << "NODE TYPE EXISTS" << std::endl;
      break;
    case plansys2_msgs::msg::Node::COMP_GE:
      s << "NODE TYPE COMP GE" << std::endl;
      break;
    case plansys2_msgs::msg::Node::COMP_GT:
      s << "NODE TYPE COMP GT" << std::endl;
      break;
    case plansys2_msgs::msg::Node::COMP_LE:
      s << "NODE TYPE COMP LE" << std::endl;
      break;
    case plansys2_msgs::msg::Node::COMP_LT:
      s << "NODE TYPE COMP LT" << std::endl;
      break;
    case plansys2_msgs::msg::Node::COMP_EQ:
      s << "NODE TYPE COMP EQ" << std::endl;
      break;
    case plansys2_msgs::msg::Node::ARITH_ADD:
      s << "NODE TYPE ARITH ADD" << std::endl;
      break;
    case plansys2_msgs::msg::Node::ARITH_SUB:
      s << "NODE TYPE ARITH SUB" << std::endl;
      break;
    case plansys2_msgs::msg::Node::ARITH_MULT:
      s << "NODE TYPE ARITH MULT" << std::endl;
      break;
    case plansys2_msgs::msg::Node::ARITH_DIV:
      s << "NODE TYPE ARITH DIV" << std::endl;
      break;
    case plansys2_msgs::msg::Node::ASSIGN:
      s << "NODE TYPE ASSIGN" << std::endl;
      break;
    case plansys2_msgs::msg::Node::INCREASE:
      s << "NODE TYPE INCREASE" << std::endl;
      break;
    case plansys2_msgs::msg::Node::DECREASE:
      s << "NODE TYPE DECREASE" << std::endl;
      break;
    case plansys2_msgs::msg::Node::SCALE_UP:
      s << "NODE TYPE SCALE UP" << std::endl;
      break;
    case plansys2_msgs::msg::Node::SCALE_DOWN:
      s << "NODE TYPE SCALE DOWN" << std::endl;
      break;
    case plansys2_msgs::msg::Node::FUNCTION_MODIFIER:
      s << "NODE TYPE FUNCTION MODIFIER" << std::endl;
      break;
    default:
      s << "NODE TYPE UNDEFINED" << std::endl;
      break;
  }
}

std::string getReducedString(const std::string & expr)
{
  std::regex nts_chars("[\n\t]*", std::regex_constants::ECMAScript);
  std::string ret = std::regex_replace(expr, nts_chars, "");
  std::regex open_paren("\\( ", std::regex_constants::ECMAScript);
  ret = std::regex_replace(ret, open_paren, "(");
  std::regex close_paren(" \\)", std::regex_constants::ECMAScript);
  ret = std::regex_replace(ret, close_paren, ")");
  return ret;
}

uint8_t getNodeType(const std::string & expr, uint8_t default_node_type)
{
  auto node_type = default_node_type;

  std::smatch match;
  int first = std::numeric_limits<int>::max();

  if (std::regex_search(expr, match, std::regex("\\(\\s*and[ (]"))) {
    if (static_cast<int>(match.position()) < first) {
      first = static_cast<int>(match.position());
      node_type = plansys2_msgs::msg::Node::AND;
    }
  }

  if (std::regex_search(expr, match, std::regex("\\(\\s*or[ (]"))) {
    if (static_cast<int>(match.position()) < first) {
      first = static_cast<int>(match.position());
      node_type = plansys2_msgs::msg::Node::OR;
    }
  }

  if (std::regex_search(expr, match, std::regex("\\(\\s*not[ (]"))) {
    if (static_cast<int>(match.position()) < first) {
      first = static_cast<int>(match.position());
      node_type = plansys2_msgs::msg::Node::NOT;
    }
  }

  if (std::regex_search(expr, match, std::regex("\\(\\s*exists[ (]"))) {
    if (static_cast<int>(match.position()) < first) {
      first = static_cast<int>(match.position());
      node_type = plansys2_msgs::msg::Node::EXISTS;
    }
  }

  std::tuple<uint8_t, int> modifier_search_result = getFunMod(expr);
  if (std::get<0>(modifier_search_result) != plansys2_msgs::msg::Node::UNKNOWN) {
    if (std::get<1>(modifier_search_result) < first) {
      first = std::get<1>(modifier_search_result);
      node_type = plansys2_msgs::msg::Node::FUNCTION_MODIFIER;
    }
  }

  std::string wexpr = expr;
  while (wexpr.size() > 0) {
    std::regex num_regexp("[+-]?([0-9]+([.][0-9]*)?|[.][0-9]+)");

    if (std::regex_search(wexpr, match, num_regexp)) {
      bool valid_number = true;

      // Ignore integer characters within a parameter or construct name.
      // A valid number can only be preceded by a space or a left parenthesis.
      if (match.position() > 0) {
        valid_number = false;
        if (isspace(wexpr.at(match.position() - 1))) {
          valid_number = true;
        } else if (wexpr.at(match.position() - 1) == '(') {
          valid_number = true;
        }
      }

      if (valid_number) {
        if (static_cast<int>(match.position()) < first) {
          first = static_cast<int>(match.position());
          node_type = plansys2_msgs::msg::Node::NUMBER;
        }
        break;
      } else {
        wexpr.erase(wexpr.begin(), wexpr.begin() + match.position() + match.length());
      }
    } else {
      break;
    }
  }

  // The number search must precede the expression search in order to differentiate between an
  // addition or subtraction expression and a number with a "+" or "-" prefix.
  std::tuple<uint8_t, int> expression_search_result = getExpr(expr);
  if (std::get<0>(expression_search_result) != plansys2_msgs::msg::Node::UNKNOWN) {
    if (std::get<1>(expression_search_result) < first) {
      first = std::get<1>(expression_search_result);
      node_type = plansys2_msgs::msg::Node::EXPRESSION;
    }
  }

  return node_type;
}

std::tuple<uint8_t, int> getExpr(const std::string & input)
{
  auto expr_type = plansys2_msgs::msg::Node::UNKNOWN;

  std::smatch match;
  int first = std::numeric_limits<int>::max();

  if (std::regex_search(input, match, std::regex("\\s*>="))) {
    if (static_cast<int>(match.position()) < first) {
      first = static_cast<int>(match.position());
      expr_type = plansys2_msgs::msg::Node::COMP_GE;
    }
  }

  if (std::regex_search(input, match, std::regex("\\s*>"))) {
    if (static_cast<int>(match.position()) < first) {
      first = static_cast<int>(match.position());
      expr_type = plansys2_msgs::msg::Node::COMP_GT;
    }
  }

  if (std::regex_search(input, match, std::regex("\\s*<="))) {
    if (static_cast<int>(match.position()) < first) {
      first = static_cast<int>(match.position());
      expr_type = plansys2_msgs::msg::Node::COMP_LE;
    }
  }

  if (std::regex_search(input, match, std::regex("\\s*<"))) {
    if (static_cast<int>(match.position()) < first) {
      first = static_cast<int>(match.position());
      expr_type = plansys2_msgs::msg::Node::COMP_LT;
    }
  }

  if (std::regex_search(input, match, std::regex("\\s*="))) {
    if (static_cast<int>(match.position()) < first) {
      first = static_cast<int>(match.position());
      expr_type = plansys2_msgs::msg::Node::COMP_EQ;
    }
  }

  if (std::regex_search(input, match, std::regex("\\s*\\*"))) {
    if (static_cast<int>(match.position()) < first) {
      first = static_cast<int>(match.position());
      expr_type = plansys2_msgs::msg::Node::ARITH_MULT;
    }
  }

  if (std::regex_search(input, match, std::regex("\\s*\\/"))) {
    if (static_cast<int>(match.position()) < first) {
      first = static_cast<int>(match.position());
      expr_type = plansys2_msgs::msg::Node::ARITH_DIV;
    }
  }

  if (std::regex_search(input, match, std::regex("\\s*\\+"))) {
    if (static_cast<int>(match.position()) < first) {
      first = static_cast<int>(match.position());
      expr_type = plansys2_msgs::msg::Node::ARITH_ADD;
    }
  }

  if (std::regex_search(input, match, std::regex("\\s*\\-"))) {
    if (static_cast<int>(match.position()) < first) {
      first = static_cast<int>(match.position());
      expr_type = plansys2_msgs::msg::Node::ARITH_SUB;
    }
  }

  if (expr_type == plansys2_msgs::msg::Node::UNKNOWN) {
    std::cerr << "getExpr: Error parsing expresion [" << input << "]" << std::endl;
  }

  return std::make_tuple(expr_type, first);
}

uint8_t getExprType(const std::string & input)
{
  std::tuple<uint8_t, int> result = getExpr(input);
  return std::get<0>(result);
}

std::tuple<uint8_t, int> getFunMod(const std::string & input)
{
  auto fun_mod_type = plansys2_msgs::msg::Node::UNKNOWN;

  std::smatch match;
  int first = std::numeric_limits<int>::max();

  if (std::regex_search(input, match, std::regex("assign"))) {
    if (static_cast<int>(match.position()) < first) {
      first = static_cast<int>(match.position());
      fun_mod_type = plansys2_msgs::msg::Node::ASSIGN;
    }
  }

  if (std::regex_search(input, match, std::regex("increase"))) {
    if (static_cast<int>(match.position()) < first) {
      first = static_cast<int>(match.position());
      fun_mod_type = plansys2_msgs::msg::Node::INCREASE;
    }
  }

  if (std::regex_search(input, match, std::regex("decrease"))) {
    if (static_cast<int>(match.position()) < first) {
      first = static_cast<int>(match.position());
      fun_mod_type = plansys2_msgs::msg::Node::DECREASE;
    }
  }

  if (std::regex_search(input, match, std::regex("scale-up"))) {
    if (static_cast<int>(match.position()) < first) {
      first = static_cast<int>(match.position());
      fun_mod_type = plansys2_msgs::msg::Node::SCALE_UP;
    }
  }

  if (std::regex_search(input, match, std::regex("scale-down"))) {
    if (static_cast<int>(match.position()) < first) {
      first = static_cast<int>(match.position());
      fun_mod_type = plansys2_msgs::msg::Node::SCALE_DOWN;
    }
  }

  return std::make_tuple(fun_mod_type, first);
}

uint8_t getFunModType(const std::string & input)
{
  std::tuple<uint8_t, int> result = getFunMod(input);
  return std::get<0>(result);
}

int getParenthesis(const std::string & wexpr, int start)
{
  int it = start + 1;
  int balance = 1;

  while (it < wexpr.size()) {
    if (wexpr[it] == '(') {balance++;}
    if (wexpr[it] == ')') {balance--;}

    if (balance == 0) {
      return it;
    }

    it++;
  }

  return it;
}

std::vector<std::string> getSubExpr(const std::string & expr)
{
  std::vector<std::string> ret;

  std::string wexpr(expr);

  // Remove first ( and last )
  while (wexpr.back() == ' ') {wexpr.pop_back();}
  wexpr.pop_back();
  while (wexpr.front() == ' ') {wexpr.erase(0, 1);}
  wexpr.erase(0, 1);

  while (wexpr.size() > 0) {
    int first = wexpr.find("(");

    std::smatch match;
    std::regex num_regexp("[+-]?([0-9]+([.][0-9]*)?|[.][0-9]+)");
    bool found_num = std::regex_search(wexpr, match, num_regexp);

    if (found_num && first != std::string::npos) {
      if (match.position() < first) {
        ret.push_back(wexpr.substr(match.position(), match.length()));
        wexpr.erase(wexpr.begin(), wexpr.begin() + match.position() + match.length());
      } else {
        int last = getParenthesis(wexpr, first);
        ret.push_back(wexpr.substr(first, last - first + 1));
        wexpr.erase(wexpr.begin(), wexpr.begin() + last + 1);
      }
    } else if (found_num) {
      ret.push_back(wexpr.substr(match.position(), match.length()));
      wexpr.erase(wexpr.begin(), wexpr.begin() + match.position() + match.length());
    } else if (first != std::string::npos) {
      int last = getParenthesis(wexpr, first);
      ret.push_back(wexpr.substr(first, last - first + 1));
      wexpr.erase(wexpr.begin(), wexpr.begin() + last + 1);
    } else {
      break;
    }
  }

  return ret;
}

std::string nameActionsToString(const std::shared_ptr<plansys2_msgs::msg::Action> action)
{
  std::string ret = action->name;
  for (const auto & param : action->parameters) {
    ret = ret + " " + param.name;
  }
  return ret;
}

std::string nameActionsToString(const std::shared_ptr<plansys2_msgs::msg::DurativeAction> action)
{
  std::string ret = action->name;
  for (const auto & param : action->parameters) {
    ret = ret + " " + param.name;
  }
  return ret;
}

std::string toString(const plansys2_msgs::msg::Tree & tree, uint32_t node_id, bool negate)
{
  if (node_id >= tree.nodes.size()) {
    return {};
  }

  std::string ret;
  switch (tree.nodes[node_id].node_type) {
    case plansys2_msgs::msg::Node::PREDICATE:
      ret = toStringPredicate(tree, node_id, negate);
      break;
    case plansys2_msgs::msg::Node::FUNCTION:
      ret = toStringFunction(tree, node_id, negate);
      break;
    case plansys2_msgs::msg::Node::NUMBER:
      ret = toStringNumber(tree, node_id, negate);
      break;
    case plansys2_msgs::msg::Node::AND:
      ret = toStringAnd(tree, node_id, negate);
      break;
    case plansys2_msgs::msg::Node::OR:
      ret = toStringOr(tree, node_id, negate);
      break;
    case plansys2_msgs::msg::Node::NOT:
      ret = toStringNot(tree, node_id, negate);
      break;
    case plansys2_msgs::msg::Node::EXPRESSION:
      ret = toStringExpression(tree, node_id, negate);
      break;
    case plansys2_msgs::msg::Node::FUNCTION_MODIFIER:
      ret = toStringFunctionModifier(tree, node_id, negate);
      break;
<<<<<<< HEAD
    case plansys2_msgs::msg::Node::CONSTANT:
      ret = toStringConstant(tree, node_id, negate);
      break;
    case plansys2_msgs::msg::Node::PARAMETER:
      ret = toStringParameter(tree, node_id, negate);
=======
    case plansys2_msgs::msg::Node::EXISTS:
      ret = toStringExists(tree, node_id, negate);
>>>>>>> b9b14c98
      break;
    default:
      std::cerr << "Unsupported node to string conversion" << std::endl;
      break;
  }

  return ret;
}

std::string toString(const plansys2_msgs::msg::Node & node)
{
  if (node.node_type != plansys2_msgs::msg::Node::PREDICATE &&
      node.node_type != plansys2_msgs::msg::Node::FUNCTION) {
    std::cerr << "Unsupported node to string conversion" << std::endl;
    return {};
  }

  plansys2_msgs::msg::Tree tree;
  tree.nodes.push_back(node);

  return toString(tree);
}

std::string toStringPredicate(const plansys2_msgs::msg::Tree & tree, uint32_t node_id, bool negate)
{
  if (node_id >= tree.nodes.size()) {
    return {};
  }

  std::string ret;

  if (negate) {
    ret = "(not (" + tree.nodes[node_id].name;
  } else {
    ret = "(" + tree.nodes[node_id].name;
  }

  for (const auto & param : tree.nodes[node_id].parameters) {
    ret += " " + param.name;
  }

  if (negate) {
    ret += "))";
  } else {
    ret += ")";
  }

  return ret;
}

std::string toStringFunction(const plansys2_msgs::msg::Tree & tree, uint32_t node_id, bool negate)
{
  if (node_id >= tree.nodes.size()) {
    return {};
  }

  std::string ret;

  ret = "(" + tree.nodes[node_id].name;
  for (const auto & param : tree.nodes[node_id].parameters) {
    ret += " " + param.name;
  }

  ret += ")";

  return ret;
}

std::string toStringNumber(const plansys2_msgs::msg::Tree & tree, uint32_t node_id, bool negate)
{
  if (node_id >= tree.nodes.size()) {
    return {};
  }

  return std::to_string(tree.nodes[node_id].value);
}

std::string toStringAnd(const plansys2_msgs::msg::Tree & tree, uint32_t node_id, bool negate)
{
  if (node_id >= tree.nodes.size()) {
    return {};
  }

  if (tree.nodes[node_id].children.empty()) {
    return {};
  }

  std::string ret;

  if (!negate) {
    ret = "(and ";
  } else {
    ret = "(or ";
  }

  for (auto child_id : tree.nodes[node_id].children) {
    ret += toString(tree, child_id, negate);
  }
  ret += ")";

  return ret;
}

std::string toStringOr(const plansys2_msgs::msg::Tree & tree, uint32_t node_id, bool negate)
{
  if (node_id >= tree.nodes.size()) {
    return {};
  }

  if (tree.nodes[node_id].children.empty()) {
    return {};
  }

  std::string ret;

  if (!negate) {
    ret = "(or ";
  } else {
    ret = "(and ";
  }

  for (auto child_id : tree.nodes[node_id].children) {
    ret += toString(tree, child_id, negate);
  }
  ret += ")";

  return ret;
}

std::string toStringNot(const plansys2_msgs::msg::Tree & tree, uint32_t node_id, bool negate)
{
  if (node_id >= tree.nodes.size()) {
    return {};
  }

  if (tree.nodes[node_id].children.empty()) {
    return {};
  }
  return toString(tree, tree.nodes[node_id].children[0], !negate);
}

std::string toStringExpression(const plansys2_msgs::msg::Tree & tree, uint32_t node_id, bool negate)
{
  if (node_id >= tree.nodes.size()) {
    return {};
  }

  if (tree.nodes[node_id].children.size() < 2) {
    return {};
  }

  std::string ret;
  if (negate) {
    ret = "(not ";
  }

  switch (tree.nodes[node_id].expression_type) {
    case plansys2_msgs::msg::Node::COMP_GE:
      ret += "(>= ";
      break;
    case plansys2_msgs::msg::Node::COMP_GT:
      ret += "(> ";
      break;
    case plansys2_msgs::msg::Node::COMP_LE:
      ret += "(<= ";
      break;
    case plansys2_msgs::msg::Node::COMP_LT:
      ret += "(< ";
      break;
    case plansys2_msgs::msg::Node::COMP_EQ:
      ret += "(= ";
      break;
    case plansys2_msgs::msg::Node::ARITH_MULT:
      ret = "(* ";
      break;
    case plansys2_msgs::msg::Node::ARITH_DIV:
      ret = "(/ ";
      break;
    case plansys2_msgs::msg::Node::ARITH_ADD:
      ret = "(+ ";
      break;
    case plansys2_msgs::msg::Node::ARITH_SUB:
      ret = "(- ";
      break;
    default:
      ret = "(UNKNOWN ";
      std::cerr << "toStringExpression: Unknown expression type: ";
      printN(std::cerr, tree.nodes[node_id].expression_type);
      std::cerr << std::endl;
      break;
  }

  for (auto child_id : tree.nodes[node_id].children) {
    ret += " " + toString(tree, child_id, negate);
  }
  ret += ")";
  if (negate) {
    ret += ")";
  }

  return ret;
}

std::string toStringFunctionModifier(const plansys2_msgs::msg::Tree & tree, uint32_t node_id, bool negate)
{
  if (node_id >= tree.nodes.size()) {
    return {};
  }

  if (tree.nodes[node_id].children.size() < 2) {
    return {};
  }

  std::string ret;

  switch (tree.nodes[node_id].modifier_type) {
    case plansys2_msgs::msg::Node::ASSIGN:
      ret = "(assign ";
      break;
    case plansys2_msgs::msg::Node::INCREASE:
      ret = "(increase ";
      break;
    case plansys2_msgs::msg::Node::DECREASE:
      ret = "(decrease ";
      break;
    case plansys2_msgs::msg::Node::SCALE_UP:
      ret = "(scale-up ";
      break;
    case plansys2_msgs::msg::Node::SCALE_DOWN:
      ret = "(scale-down ";
      break;
    default:
      break;
  }

  for (auto child_id : tree.nodes[node_id].children) {
    ret += toString(tree, child_id, negate);
  }
  ret += ")";

  return ret;
}

<<<<<<< HEAD
std::string toStringConstant(const plansys2_msgs::msg::Tree & tree, uint32_t node_id, bool negate)
=======
std::string toStringExists(const plansys2_msgs::msg::Tree & tree, uint32_t node_id, bool negate)
>>>>>>> b9b14c98
{
  if (node_id >= tree.nodes.size()) {
    return {};
  }

<<<<<<< HEAD
  return tree.nodes[node_id].name;
}

std::string toStringParameter(const plansys2_msgs::msg::Tree & tree, uint32_t node_id, bool negate)
{
  if (node_id >= tree.nodes.size()) {
    return {};
  }

  return tree.nodes[node_id].parameters[0].name;
=======
  if (tree.nodes[node_id].children.empty()) {
    return {};
  }

  std::string ret = "(exists (";

  bool first_param = true;
  for (const auto & param : tree.nodes[node_id].parameters) {
    ret += first_param ? param.name : " " + param.name;
    first_param = false;
  }
  ret+= ") ";

  for (auto child_id : tree.nodes[node_id].children) {
    ret += toString(tree, child_id, negate);
  }
  ret += ")";

  return ret;
>>>>>>> b9b14c98
}

plansys2_msgs::msg::Node::SharedPtr fromString(plansys2_msgs::msg::Tree & tree, const std::string & expr, bool negate, uint8_t parent)
{
  std::string wexpr = getReducedString(expr);

  if (wexpr == "(and)" || wexpr == "(and )") {
    return nullptr;
  }

  auto default_node_type = plansys2_msgs::msg::Node::UNKNOWN;
  switch (parent) {
    case plansys2_msgs::msg::Node::AND:
      default_node_type = plansys2_msgs::msg::Node::PREDICATE;
      break;
    case plansys2_msgs::msg::Node::OR:
      default_node_type = plansys2_msgs::msg::Node::PREDICATE;
      break;
    case plansys2_msgs::msg::Node::NOT:
      default_node_type = plansys2_msgs::msg::Node::PREDICATE;
      break;
    case plansys2_msgs::msg::Node::EXPRESSION:
      default_node_type = plansys2_msgs::msg::Node::FUNCTION;
      break;
    case plansys2_msgs::msg::Node::FUNCTION_MODIFIER:
      default_node_type = plansys2_msgs::msg::Node::FUNCTION;
      break;
  }

  auto node_type = getNodeType(wexpr, default_node_type);

  switch (node_type) {
    case plansys2_msgs::msg::Node::AND: {
        auto node = std::make_shared<plansys2_msgs::msg::Node>();
        node->node_type = node_type;
        node->node_id = tree.nodes.size();
        node->negate = negate;
        tree.nodes.push_back(*node);

        std::vector<std::string> subexprs = getSubExpr(wexpr);

        for (const auto & e : subexprs) {
          auto child = fromString(tree, e, negate, node_type);
          tree.nodes[node->node_id].children.push_back(child->node_id);
        }

        return node;
      }
    case plansys2_msgs::msg::Node::OR: {
        auto node = std::make_shared<plansys2_msgs::msg::Node>();
        node->node_type = node_type;
        node->node_id = tree.nodes.size();
        node->negate = negate;
        tree.nodes.push_back(*node);

        std::vector<std::string> subexprs = getSubExpr(wexpr);

        for (const auto & e : subexprs) {
          auto child = fromString(tree, e, negate, node_type);
          tree.nodes[node->node_id].children.push_back(child->node_id);
        }

        return node;
      }
    case plansys2_msgs::msg::Node::NOT: {
        auto node = std::make_shared<plansys2_msgs::msg::Node>();
        node->node_type = node_type;
        node->node_id = tree.nodes.size();
        node->negate = negate;
        tree.nodes.push_back(*node);

        std::vector<std::string> subexprs = getSubExpr(wexpr);

        auto child = fromString(tree, subexprs[0], !negate, node_type);
        tree.nodes[node->node_id].children.push_back(child->node_id);

        return node;
      }
    case plansys2_msgs::msg::Node::PREDICATE: {
        auto node = std::make_shared<plansys2_msgs::msg::Node>(fromStringPredicate(wexpr));
        node->node_id = tree.nodes.size();
        node->negate = negate;
        tree.nodes.push_back(*node);

        return node;
      }
    case plansys2_msgs::msg::Node::FUNCTION: {
        auto node = std::make_shared<plansys2_msgs::msg::Node>(fromStringFunction(wexpr));
        node->node_id = tree.nodes.size();
        node->negate = negate;
        tree.nodes.push_back(*node);

        return node;
    }
    case plansys2_msgs::msg::Node::EXPRESSION: {
        auto node = std::make_shared<plansys2_msgs::msg::Node>();
        node->node_type = node_type;
        node->expression_type = getExprType(wexpr);
        node->node_id = tree.nodes.size();
        node->negate = negate;
        tree.nodes.push_back(*node);

        std::vector<std::string> subexprs = getSubExpr(wexpr);

        for (const auto & e : subexprs) {
          auto child = fromString(tree, e, false, node_type);
          tree.nodes[node->node_id].children.push_back(child->node_id);
        }

        return node;
    }
    case plansys2_msgs::msg::Node::FUNCTION_MODIFIER: {
        auto node = std::make_shared<plansys2_msgs::msg::Node>();
        node->node_type = node_type;
        node->modifier_type = getFunModType(wexpr);
        node->node_id = tree.nodes.size();
        node->negate = negate;
        tree.nodes.push_back(*node);

        std::vector<std::string> subexprs = getSubExpr(wexpr);

        for (const auto & e : subexprs) {
          auto child = fromString(tree, e, false, node_type);
          tree.nodes[node->node_id].children.push_back(child->node_id);
        }

        return node;
    }
    case plansys2_msgs::msg::Node::NUMBER: {
        auto node = std::make_shared<plansys2_msgs::msg::Node>();
        node->node_type = node_type;
        node->node_id = tree.nodes.size();
        node->value = std::stod(wexpr);
        node->negate = negate;
        tree.nodes.push_back(*node);

        return node;
    }

    case plansys2_msgs::msg::Node::EXISTS: {
      auto node = std::make_shared<plansys2_msgs::msg::Node>(fromStringExists(wexpr));
      node->node_id = tree.nodes.size();
      node->negate = negate;
      tree.nodes.push_back(*node);

      size_t begin_exists = wexpr.find("exists", 0) + 6;
      size_t end_exists = wexpr.find(")", begin_exists);
      wexpr = wexpr.substr(end_exists + 1, std::string::npos);

      auto child = fromString(tree, wexpr, negate, node_type);
      tree.nodes[node->node_id].children.push_back(child->node_id);

      return node;
    }
    // LCOV_EXCL_START
    default:
      std::cerr << "fromString: Error parsing expresion [" << wexpr << "]" << std::endl;
      // LCOV_EXCL_STOP
  }

  return nullptr;
}

plansys2_msgs::msg::Tree fromString(const std::string & expr, bool negate, uint8_t parent)
{
  plansys2_msgs::msg::Tree tree;
  fromString(tree, expr, negate, parent);
  return tree;
}

plansys2_msgs::msg::Node fromStringPredicate(const std::string & predicate)
{
  plansys2_msgs::msg::Node ret;
  ret.node_type = plansys2_msgs::msg::Node::PREDICATE;

  std::vector<std::string> tokens;
  size_t start = 0, end = 0;

  while (end != std::string::npos) {
    end = predicate.find(" ", start);
    tokens.push_back(
      predicate.substr(
        start,
        (end == std::string::npos) ? std::string::npos : end - start));
    start = ((end > (std::string::npos - 1)) ? std::string::npos : end + 1);
  }

  tokens[0].erase(0, 1);
  ret.name = tokens[0];

  tokens.back().pop_back();

  for (size_t i = 1; i < tokens.size(); i++) {
    plansys2_msgs::msg::Param param;
    param.name = tokens[i];
    ret.parameters.push_back(param);
  }

  ret.value = 0;

  return ret;
}

plansys2_msgs::msg::Node fromStringExists(const std::string & exists)
{
  plansys2_msgs::msg::Node ret;
  ret.node_type = plansys2_msgs::msg::Node::EXISTS;

  std::vector<std::string> tokens;
  size_t start = 0;
  size_t end_exists = exists.find(")", start);
  size_t end = 0;

  while (end < end_exists) {
    end = exists.find(" ", start);
    tokens.push_back(
      exists.substr(
        start,
        (end == std::string::npos) ? std::string::npos : end - start));
    start = ((end > (std::string::npos - 1)) ? std::string::npos : end + 1);
  }

  tokens.back().pop_back();
  tokens[1].erase(0, 1);

  for (size_t i = 1; i < tokens.size(); i++) {
    plansys2_msgs::msg::Param param;
    param.name = tokens[i];
    ret.parameters.push_back(param);
  }

  ret.value = 0;

  return ret;
}

plansys2_msgs::msg::Node fromStringFunction(const std::string & function)
{
  plansys2_msgs::msg::Node ret;
  ret.node_type = plansys2_msgs::msg::Node::FUNCTION;

  std::regex name_regexp("[a-zA-Z][a-zA-Z0-9_\\-]*");
  std::regex number_regexp("[+-]?([0-9]+([.][0-9]*)?|[.][0-9]+)");

  std::smatch match;
  std::string temp = function;

  if (std::regex_search(temp, match, name_regexp)) {
    ret.name = match.str(0);
    temp = match.suffix().str();
  }

  while (std::regex_search(temp, match, name_regexp)) {
    plansys2_msgs::msg::Param param;
    param.name = match.str(0);
    ret.parameters.push_back(param);
    temp = match.suffix().str();
  }

  if (std::regex_search(temp, match, number_regexp)) {
    ret.value = std::stod(match.str(0));
  }

  return ret;
}

plansys2_msgs::msg::Param fromStringParam(const std::string & name, const std::string & type)
{
  plansys2_msgs::msg::Param ret;
  ret.name = name;
  ret.type = type;
  return ret;
}

plansys2_msgs::msg::Tree fromPredicates(const std::vector<std::string> & preds)
{
  plansys2_msgs::msg::Node node;
  node.node_type = plansys2_msgs::msg::Node::AND;
  node.node_id = 0;
  node.negate = false;

  plansys2_msgs::msg::Tree tree;
  tree.nodes.push_back(node);

  for (const auto & pred : preds) {
    auto child = fromStringPredicate(pred);
    child.node_id = tree.nodes.size();
    child.negate = false;
    tree.nodes.push_back(child);
    tree.nodes[0].children.push_back(child.node_id);
  }

  return tree;
}

plansys2_msgs::msg::Tree::SharedPtr fromSubtree(const plansys2_msgs::msg::Tree & subtree, uint8_t node_type)
{
  std::vector<plansys2_msgs::msg::Tree> temp;
  temp.push_back(subtree);
  return fromSubtrees(temp, node_type);
}

plansys2_msgs::msg::Tree::SharedPtr fromSubtrees(const std::vector<plansys2_msgs::msg::Tree> & subtrees, uint8_t node_type)
{
  if (node_type != plansys2_msgs::msg::Node::AND && node_type != plansys2_msgs::msg::Node::OR && node_type != plansys2_msgs::msg::Node::NOT) {
    std::cerr << "fromSubtrees: Unsupported root type." << std::endl;
    return nullptr;
  }

  if (node_type == plansys2_msgs::msg::Node::NOT && subtrees.size() > 1) {
    std::cerr << "fromSubtree: A NOT node can only operate on single subtree." << std::endl;
    return nullptr;
  }

  if (subtrees.empty()) {
    std::cerr << "fromSubtree: The subtrees vector is empty." << std::endl;
    return nullptr;
  }

  plansys2_msgs::msg::Node node;
  node.node_type = node_type;
  node.node_id = 0;
  node.negate = false;

  auto tree = std::make_shared<plansys2_msgs::msg::Tree>();
  tree->nodes.push_back(node);

  for (unsigned i = 0; i < subtrees.size(); ++i) {
    auto tree_size = tree->nodes.size();
    tree->nodes[0].children.push_back(tree_size);
    tree->nodes.insert(std::end(tree->nodes), std::begin(subtrees[i].nodes), std::end(subtrees[i].nodes));
    for (unsigned j = 0; j < subtrees[i].nodes.size(); ++j) {
      tree->nodes[tree_size + j].node_id += tree_size;
      for (unsigned k = 0; k < subtrees[i].nodes[j].children.size(); ++k) {
        tree->nodes[tree_size + j].children[k] += tree_size;
      }
    }
    if (node_type == plansys2_msgs::msg::Node::NOT) {
      tree->nodes[1].negate = true;
      break;
    }
  }

  return tree;
}

std::vector<uint32_t> getSubtreeIds(const plansys2_msgs::msg::Tree & tree)
{
  if (tree.nodes.empty()) {  // No expression
    return {};
  }

  switch (tree.nodes.front().node_type) {
    case plansys2_msgs::msg::Node::AND: {
        return tree.nodes.front().children;
      }
    default:
      std::cerr << "getSubtreeIds: Error parsing expresion [" << toString(tree) << "]" << std::endl;
  }

  return {};
}

std::vector<plansys2_msgs::msg::Tree> getSubtrees(const plansys2_msgs::msg::Tree & tree)
{
  std::vector<uint32_t> node_ids = parser::pddl::getSubtreeIds(tree);
  std::vector<plansys2_msgs::msg::Tree> subtrees;
  for (auto node_id : node_ids)
  {
    plansys2_msgs::msg::Tree subtree;
    subtree.nodes.push_back(tree.nodes[node_id]);
    subtree.nodes[0].node_id = 0;
    subtree.nodes[0].children.clear();
    getSubtreeChildren(subtree, tree, node_id, 0);
    subtrees.push_back(subtree);
  }
  return subtrees;
}

void getSubtreeChildren(plansys2_msgs::msg::Tree & subtree, const plansys2_msgs::msg::Tree & tree, uint32_t tree_parent, uint32_t subtree_parent)
{
  for (auto child_id : tree.nodes[tree_parent].children) {
    auto subtree_size = subtree.nodes.size();
    subtree.nodes[subtree_parent].children.push_back(subtree_size);
    subtree.nodes.push_back(tree.nodes[child_id]);
    subtree.nodes.back().node_id = subtree_size;
    subtree.nodes.back().children.clear();
    getSubtreeChildren(subtree, tree, child_id, subtree_size);
  }
}

void getPredicates(std::vector<plansys2_msgs::msg::Node> & predicates, const plansys2_msgs::msg::Tree & tree, uint32_t node_id, bool negate)
{
  if (node_id >= tree.nodes.size()) {
    return;
  }

  switch (tree.nodes[node_id].node_type) {
    case plansys2_msgs::msg::Node::FUNCTION:
    case plansys2_msgs::msg::Node::EXPRESSION:
    case plansys2_msgs::msg::Node::FUNCTION_MODIFIER:
    case plansys2_msgs::msg::Node::NUMBER:
      // These cases have no meaning
      break;
    case plansys2_msgs::msg::Node::AND:
      for (auto child_id : tree.nodes[node_id].children) {
        getPredicates(predicates, tree, child_id, negate);
      }
      break;
    case plansys2_msgs::msg::Node::OR:
      for (auto child_id : tree.nodes[node_id].children) {
        getPredicates(predicates, tree, child_id, negate);
      }
      break;
    case plansys2_msgs::msg::Node::NOT:
      getPredicates(predicates, tree, tree.nodes[node_id].children[0], !negate);
      break;
    case plansys2_msgs::msg::Node::ACTION:
      for (auto child_id : tree.nodes[node_id].children) {
        getPredicates(predicates, tree, child_id, negate);
      }
      break;
    case plansys2_msgs::msg::Node::PREDICATE:
      plansys2_msgs::msg::Node pred = tree.nodes[node_id];
      if (std::find_if(predicates.begin(), predicates.end(), std::bind(&checkNodeEquality, std::placeholders::_1, pred)) == predicates.end()) {
        pred.negate = negate;
        predicates.push_back(pred);
      }
      break;
  }
}

void getFunctions(std::vector<plansys2_msgs::msg::Node> & functions, const plansys2_msgs::msg::Tree & tree, uint32_t node_id, bool negate)
{
  if (node_id >= tree.nodes.size()) {
    return;
  }

  switch (tree.nodes[node_id].node_type) {
    case plansys2_msgs::msg::Node::AND:
    case plansys2_msgs::msg::Node::OR:
    case plansys2_msgs::msg::Node::NOT:
    case plansys2_msgs::msg::Node::NUMBER:
      // These cases have no meaning
      break;
    case plansys2_msgs::msg::Node::ACTION:
      for (auto child_id : tree.nodes[node_id].children) {
        getFunctions(functions, tree, child_id, negate);
      }
      break;
    case plansys2_msgs::msg::Node::EXPRESSION:
      for (auto child_id : tree.nodes[node_id].children) {
        getFunctions(functions, tree, child_id, negate);
      }
      break;
    case plansys2_msgs::msg::Node::FUNCTION_MODIFIER:
      for (auto child_id : tree.nodes[node_id].children) {
        getFunctions(functions, tree, child_id, negate);
      }
      break;
    case plansys2_msgs::msg::Node::FUNCTION:
      plansys2_msgs::msg::Node func = tree.nodes[node_id];
      if (std::find_if(functions.begin(), functions.end(), std::bind(&checkNodeEquality, std::placeholders::_1, func)) == functions.end()) {
        func.value = 0.0;
        functions.push_back(func);
      }
      break;
  }
}

bool checkTreeEquality(const plansys2_msgs::msg::Tree & first, const plansys2_msgs::msg::Tree & second)
{
  if (first.nodes.size() != second.nodes.size()) {
    return false;
  }

  for (unsigned i = 0; i < first.nodes.size(); i++) {
    if (!checkNodeEquality(first.nodes[i], second.nodes[i])) {
      return false;
    }
  }

  return true;
}

bool checkNodeEquality(const plansys2_msgs::msg::Node & first, const plansys2_msgs::msg::Node & second)
{
  if (first.node_type != second.node_type) {
    return false;
  }

  if (first.node_type == plansys2_msgs::msg::Node::ACTION ||
      first.node_type == plansys2_msgs::msg::Node::PREDICATE ||
      first.node_type == plansys2_msgs::msg::Node::FUNCTION)
  {
    if (first.name != second.name) {
      return false;
    }
  }

  if (first.node_type == plansys2_msgs::msg::Node::EXPRESSION) {
    if (first.expression_type != second.expression_type) {
      return false;
    }
  }

  if (first.node_type == plansys2_msgs::msg::Node::FUNCTION_MODIFIER) {
    if (first.modifier_type != second.modifier_type) {
      return false;
    }
  }

  if (first.node_type == plansys2_msgs::msg::Node::NUMBER) {
    if (abs(first.value - second.value) > 1e-9) {
      return false;
    }
  }

  if (first.children.size() != second.children.size()) {
    return false;
  }

  if (first.parameters.size() != second.parameters.size()) {
    return false;
  }

  for (unsigned i = 0; i < first.parameters.size(); i++) {
    if (!checkParamEquality(first.parameters[i], second.parameters[i])) {
      return false;
    }
  }

  return true;
}

bool checkParamEquality(const plansys2_msgs::msg::Param & first, const plansys2_msgs::msg::Param & second)
{
  if (first.name != second.name) {
    return false;
  }

  return true;
}

bool empty(const plansys2_msgs::msg::Tree & tree)
{
  if (tree.nodes.empty()) {
    return true;
  }

  if ((tree.nodes[0].node_type == plansys2_msgs::msg::Node::AND ||
       tree.nodes[0].node_type == plansys2_msgs::msg::Node::OR ||
       tree.nodes[0].node_type == plansys2_msgs::msg::Node::NOT ||
       tree.nodes[0].node_type == plansys2_msgs::msg::Node::EXPRESSION ||
       tree.nodes[0].node_type == plansys2_msgs::msg::Node::FUNCTION_MODIFIER) &&
      tree.nodes[0].children.empty()) {
    return true;
  }

  return false;
}

}  // namespace tree
}  // namespace pddl<|MERGE_RESOLUTION|>--- conflicted
+++ resolved
@@ -448,16 +448,13 @@
     case plansys2_msgs::msg::Node::FUNCTION_MODIFIER:
       ret = toStringFunctionModifier(tree, node_id, negate);
       break;
-<<<<<<< HEAD
     case plansys2_msgs::msg::Node::CONSTANT:
       ret = toStringConstant(tree, node_id, negate);
       break;
     case plansys2_msgs::msg::Node::PARAMETER:
       ret = toStringParameter(tree, node_id, negate);
-=======
     case plansys2_msgs::msg::Node::EXISTS:
       ret = toStringExists(tree, node_id, negate);
->>>>>>> b9b14c98
       break;
     default:
       std::cerr << "Unsupported node to string conversion" << std::endl;
@@ -701,28 +698,30 @@
   return ret;
 }
 
-<<<<<<< HEAD
 std::string toStringConstant(const plansys2_msgs::msg::Tree & tree, uint32_t node_id, bool negate)
-=======
+{
+  if (node_id >= tree.nodes.size()) {
+    return {};
+  }
+
+  return tree.nodes[node_id].name;
+}
+
+std::string toStringParameter(const plansys2_msgs::msg::Tree & tree, uint32_t node_id, bool negate)
+{
+  if (node_id >= tree.nodes.size()) {
+    return {};
+  }
+
+  return tree.nodes[node_id].parameters[0].name;
+}
+
 std::string toStringExists(const plansys2_msgs::msg::Tree & tree, uint32_t node_id, bool negate)
->>>>>>> b9b14c98
 {
   if (node_id >= tree.nodes.size()) {
     return {};
   }
 
-<<<<<<< HEAD
-  return tree.nodes[node_id].name;
-}
-
-std::string toStringParameter(const plansys2_msgs::msg::Tree & tree, uint32_t node_id, bool negate)
-{
-  if (node_id >= tree.nodes.size()) {
-    return {};
-  }
-
-  return tree.nodes[node_id].parameters[0].name;
-=======
   if (tree.nodes[node_id].children.empty()) {
     return {};
   }
@@ -742,7 +741,6 @@
   ret += ")";
 
   return ret;
->>>>>>> b9b14c98
 }
 
 plansys2_msgs::msg::Node::SharedPtr fromString(plansys2_msgs::msg::Tree & tree, const std::string & expr, bool negate, uint8_t parent)
