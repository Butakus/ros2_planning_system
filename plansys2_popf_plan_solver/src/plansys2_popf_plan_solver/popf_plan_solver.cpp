--- conflicted
+++ resolved
@@ -112,23 +112,15 @@
   problem_out << problem;
   problem_out.close();
 
-<<<<<<< HEAD
   RCLCPP_INFO(lc_node_->get_logger(), "[%s-popf] called with timeout %d seconds", 
               lc_node_->get_name(), solver_timeout);
   
-  int status = system(
-    ("ros2 run popf popf " +
-    lc_node_->get_parameter(parameter_name_).value_to_string() +
-    " /tmp/" + node_namespace + "/domain.pddl /tmp/" + node_namespace +
-    "/problem.pddl > /tmp/" + node_namespace + "/plan").c_str());
-=======
   const auto plan_file_path = output_dir / std::filesystem::path("plan");
   const auto args = lc_node_->get_parameter(arguments_parameter_name_).value_to_string();
   const int status = system(
     ("ros2 run popf popf " + args + " " +
     domain_file_path.string() + " " + problem_file_path.string() + " > " + plan_file_path.string())
     .c_str());
->>>>>>> af31a77b
 
   if (status == -1) {
     return {};
