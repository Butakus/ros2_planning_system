// Copyright 2019 Intelligent Robotics Lab
//
// Licensed under the Apache License, Version 2.0 (the "License");
// you may not use this file except in compliance with the License.
// You may obtain a copy of the License at
//
//     http://www.apache.org/licenses/LICENSE-2.0
//
// Unless required by applicable law or agreed to in writing, software
// distributed under the License is distributed on an "AS IS" BASIS,
// WITHOUT WARRANTIES OR CONDITIONS OF ANY KIND, either express or implied.
// See the License for the specific language governing permissions and
// limitations under the License.

#ifndef PLANSYS2_EXECUTOR__ACTIONEXECUTOR_HPP_
#define PLANSYS2_EXECUTOR__ACTIONEXECUTOR_HPP_

#include <string>
#include <memory>
#include <vector>

#include "plansys2_msgs/msg/action_execution.hpp"
#include "plansys2_msgs/msg/action_execution_info.hpp"
#include "behaviortree_cpp_v3/behavior_tree.h"

#include "plansys2_domain_expert/Types.hpp"

#include "rclcpp/rclcpp.hpp"
#include "rclcpp_lifecycle/lifecycle_node.hpp"

namespace plansys2
{

class ActionExecutor
{
public:
  enum Status
  {
<<<<<<< HEAD
    EXECUTION_ERROR,
    AT_START_REQ_ERROR,
    OVER_ALL_REQ_ERROR,
    AT_END_REQ_ERROR,
    AT_START_EF_ERROR,
    AT_END_EF_ERROR,
    STARTING,
    EXECUTING,
    SUCCEEDED
=======
    IDLE,
    DEALING,
    RUNNING,
    SUCCESS,
    FAILURE
>>>>>>> 6eed368c
  };

  using Ptr = std::shared_ptr<ActionExecutor>;
  static Ptr make_shared(
    const std::string & action,
    rclcpp_lifecycle::LifecycleNode::SharedPtr node)
  {
    return std::make_shared<ActionExecutor>(action, node);
  }

  explicit ActionExecutor(
    const std::string & action, rclcpp_lifecycle::LifecycleNode::SharedPtr node);

  BT::NodeStatus tick(const rclcpp::Time & now);
  BT::NodeStatus get_status();
  bool is_finished();

  // Methods for debug
  Status get_internal_status() const {return state_;}
  void set_internal_status(Status state) {state_ = state;}
  std::string get_action_name() const {return action_name_;}
  std::vector<std::string> get_action_params() const {return action_params_;}
  plansys2_msgs::msg::ActionExecution last_msg;

  rclcpp::Time get_start_time() const {return start_execution_;}
  rclcpp::Time get_status_time() const {return state_time_;}

  std::string get_feedback() const {return feedback_;}
  float get_completion() const {return completion_;}

protected:
  rclcpp_lifecycle::LifecycleNode::SharedPtr node_;

  Status state_;
  rclcpp::Time state_time_;
  rclcpp::Time start_execution_;

  std::string action_;
  std::string action_name_;
  std::vector<std::string> action_params_;

  std::string feedback_;
  float completion_;

  rclcpp_lifecycle::LifecyclePublisher<plansys2_msgs::msg::ActionExecution>::SharedPtr
    action_hub_pub_;
  rclcpp::Subscription<plansys2_msgs::msg::ActionExecution>::SharedPtr action_hub_sub_;

  void action_hub_callback(const plansys2_msgs::msg::ActionExecution::SharedPtr msg);
  void request_for_performers();
  void confirm_performer(const std::string & node_id);
  void reject_performer(const std::string & node_id);

  std::string get_name(const std::string & action_expr);
  std::vector<std::string> get_params(const std::string & action_expr);

  void wait_timeout();
  rclcpp::TimerBase::SharedPtr waiting_timer_;
};

struct ActionExecutionInfo
{
  std::shared_ptr<ActionExecutor> action_executor = {nullptr};
  bool at_start_effects_applied = {false};
  bool at_end_effects_applied = {false};
  std::shared_ptr<DurativeAction> durative_action_info = {nullptr};
  std::string execution_error_info;
};

}  // namespace plansys2

#endif  // PLANSYS2_EXECUTOR__ACTIONEXECUTOR_HPP_<|MERGE_RESOLUTION|>--- conflicted
+++ resolved
@@ -36,23 +36,11 @@
 public:
   enum Status
   {
-<<<<<<< HEAD
-    EXECUTION_ERROR,
-    AT_START_REQ_ERROR,
-    OVER_ALL_REQ_ERROR,
-    AT_END_REQ_ERROR,
-    AT_START_EF_ERROR,
-    AT_END_EF_ERROR,
-    STARTING,
-    EXECUTING,
-    SUCCEEDED
-=======
     IDLE,
     DEALING,
     RUNNING,
     SUCCESS,
     FAILURE
->>>>>>> 6eed368c
   };
 
   using Ptr = std::shared_ptr<ActionExecutor>;
